--- conflicted
+++ resolved
@@ -26,15 +26,11 @@
 from builtins import range, map, zip, filter, round, next, input, bytes, hex, oct, chr, int
 from functools import reduce
 
-<<<<<<< HEAD
 try:
     import cPickle as pkl
 except ImportError:
     import pickle as pkl
-=======
-import cPickle as pkl
 import fcntl
->>>>>>> 131f7bda
 import glob
 import h5py
 from multiprocessing.pool import ThreadPool
@@ -204,13 +200,8 @@
             else:
                 rel_path = this_cd.chunk_dict[key].folder.split('/')[-1]
             this_cd.chunk_dict[key].folder = path_head_folder + '/' + rel_path + '/'
-<<<<<<< HEAD
         print("... finished. Saving.")
-        save_dataset(this_cd)
-=======
-        print "... finished."
         # save_dataset(this_cd)
->>>>>>> 131f7bda
 
     return this_cd
 
@@ -1000,17 +991,11 @@
 
         f = h5py.File(path, 'r')
         if verbose:
-<<<<<<< HEAD
             print('file has following setnames:', f.keys())
             print('setname(s)', setname)
-=======
-            print 'file has following setnames:', f.keys()
-            print 'setname(s)', setname
-
         if setname is None:
             setname = f.keys()
 
->>>>>>> 131f7bda
         if type(setname) == list or type(setname) == np.ndarray:
             data = []
             for this_setname in setname:
@@ -1019,9 +1004,6 @@
             data = f[setname].value
         f.close()
 
-<<<<<<< HEAD
-        return data
-=======
         return data
 
 
@@ -1130,5 +1112,4 @@
         if cnt >= len(self.chunklist):
             return False
         else:
-            return True
->>>>>>> 131f7bda
+            return True