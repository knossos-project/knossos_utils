--- conflicted
+++ resolved
@@ -143,14 +143,11 @@
         """
         high_id = self.get_high_node_id()
         annotation.nodeBaseID = high_id + 1
-<<<<<<< HEAD
-=======
         if annotation.annotation_ID is None:
             max_annotation_id = 0
             for existing_annotation in self.annotations:
                 max_annotation_id = max(max_annotation_id, existing_annotation.annotation_ID)
             annotation.annotation_ID = max_annotation_id + 1
->>>>>>> 761a2408
         self.annotations.add(annotation)
 
     def add_movement_area(self, area_min, area_max):
